"""Tool logging decorator for MCP tools - SAAGA Pattern.

This decorator provides comprehensive logging following SAAGA standards:
- Async-only pattern
- Unified logging with correlation IDs
- Performance timing
- Input/output logging

Features:
- Automatic logging of tool inputs and outputs
- Execution time tracking with microsecond precision
- Unified logging system with pluggable destinations
- Correlation ID tracking across related logs
- Error logging with full stack traces
- Query interface for log analysis
- Async-only pattern for consistency

Usage:
    @tool_logger
    async def my_tool(param: str) -> str:
        # Tool implementation
        return result
"""

import asyncio
from functools import wraps
from typing import Callable, Any, Awaitable
import time
import json

<<<<<<< HEAD
from {{ cookiecutter.project_slug }}.decorators.sqlite_logger import log_tool_execution, get_sqlite_sink
=======
from {{ cookiecutter.project_slug }}.logging.correlation import set_correlation_id, get_correlation_id, clear_correlation_id, generate_correlation_id
from {{ cookiecutter.project_slug }}.logging.unified_logger import UnifiedLogger
>>>>>>> 8fdfc403


def tool_logger(func: Callable[..., Awaitable[Any]] = None, config: dict = None) -> Callable[..., Awaitable[Any]]:
    """Enhanced tool logger with configuration - SAAGA Pattern.
    
    Preserves function signature for MCP introspection while adding
    comprehensive logging capabilities. Async-only pattern following SAAGA standards.
    
    Can be used as:
        @tool_logger
        async def my_tool(...): ...
        
    Or with config:
        decorated = tool_logger(my_tool, config)
    
    Args:
        func: The async function to decorate
        config: Optional configuration dictionary
        
    Returns:
        The decorated async function with logging
    """
    
    def decorator(f: Callable[..., Awaitable[Any]]) -> Callable[..., Awaitable[Any]]:
        @wraps(f)
        async def wrapper(*args, **kwargs) -> Any:
            # Check for client-provided correlation ID in MCP metadata
            correlation_id = None
            if kwargs.get('_meta') and isinstance(kwargs['_meta'], dict):
                correlation_id = kwargs['_meta'].get('correlation_id')
                # Remove _meta from kwargs so it doesn't get passed to the tool
                kwargs.pop('_meta', None)
            
            # If no client-provided ID, generate one
            if not correlation_id:
                correlation_id = f"req_{generate_correlation_id().split('_')[1]}"
            
            # Set the correlation ID for this execution context
            set_correlation_id(correlation_id)
            
            # Get correlation-aware logger
            logger = UnifiedLogger.get_logger(f"tool.{f.__name__}")
            
            start_time = time.time()
            tool_name = f.__name__
            
            # Prepare input args for logging
            # MCP passes parameters directly as keyword arguments
            try:
                # For MCP tools, we only have kwargs (no positional args)
                input_args_dict = kwargs if kwargs else {}
                input_args_str = json.dumps(input_args_dict, default=str)
            except Exception:
                input_args_dict = {}
                input_args_str = f"<{len(kwargs)} parameters>"
            
            logger.info(
                f"Starting tool: {tool_name}",
                log_type="tool_execution",
                tool_name=tool_name,
                status="running",
                input_args=input_args_dict
            )
            
            try:
                result = await f(*args, **kwargs)
                duration_ms = (time.time() - start_time) * 1000
                
                # Prepare output summary
                try:
                    output_summary = str(result)[:200] + "..." if len(str(result)) > 200 else str(result)
                except Exception:
                    output_summary = f"<{type(result).__name__}>"
                
                logger.info(
                    f"Tool completed: {tool_name}",
                    log_type="tool_execution",
                    tool_name=tool_name,
                    duration_ms=duration_ms,
                    status="success",
                    input_args=input_args_dict,
                    output_summary=output_summary
                )
                
                return result
                
            except Exception as e:
                duration_ms = (time.time() - start_time) * 1000
                
                logger.error(
                    f"Tool failed: {tool_name}",
                    log_type="tool_execution",
                    tool_name=tool_name,
                    duration_ms=duration_ms,
                    status="error",
                    input_args=input_args_dict,
                    error_message=str(e)
                )
                
                raise  # Re-raise for exception_handler
            finally:
                # Clear correlation ID after tool execution
                clear_correlation_id()
        
        return wrapper
    
    # Handle being called as @tool_logger (without parentheses)
    if func is not None:
        return decorator(func)
    
<<<<<<< HEAD
    # Append log location to the wrapper's docstring
    sink = get_sqlite_sink()
    if sink:
        log_location = sink.get_log_location()
        if wrapper.__doc__ is None:
            wrapper.__doc__ = f"Log Location: {log_location}"
        else:
            wrapper.__doc__ = wrapper.__doc__.rstrip() + f"\n\nLog Location: {log_location}"
    
    return wrapper
=======
    # Handle being called as tool_logger(func, config)
    return decorator
>>>>>>> 8fdfc403
<|MERGE_RESOLUTION|>--- conflicted
+++ resolved
@@ -1,161 +1,144 @@
-"""Tool logging decorator for MCP tools - SAAGA Pattern.
-
-This decorator provides comprehensive logging following SAAGA standards:
-- Async-only pattern
-- Unified logging with correlation IDs
-- Performance timing
-- Input/output logging
-
-Features:
-- Automatic logging of tool inputs and outputs
-- Execution time tracking with microsecond precision
-- Unified logging system with pluggable destinations
-- Correlation ID tracking across related logs
-- Error logging with full stack traces
-- Query interface for log analysis
-- Async-only pattern for consistency
-
-Usage:
-    @tool_logger
-    async def my_tool(param: str) -> str:
-        # Tool implementation
-        return result
-"""
-
-import asyncio
-from functools import wraps
-from typing import Callable, Any, Awaitable
-import time
-import json
-
-<<<<<<< HEAD
-from {{ cookiecutter.project_slug }}.decorators.sqlite_logger import log_tool_execution, get_sqlite_sink
-=======
-from {{ cookiecutter.project_slug }}.logging.correlation import set_correlation_id, get_correlation_id, clear_correlation_id, generate_correlation_id
-from {{ cookiecutter.project_slug }}.logging.unified_logger import UnifiedLogger
->>>>>>> 8fdfc403
-
-
-def tool_logger(func: Callable[..., Awaitable[Any]] = None, config: dict = None) -> Callable[..., Awaitable[Any]]:
-    """Enhanced tool logger with configuration - SAAGA Pattern.
-    
-    Preserves function signature for MCP introspection while adding
-    comprehensive logging capabilities. Async-only pattern following SAAGA standards.
-    
-    Can be used as:
-        @tool_logger
-        async def my_tool(...): ...
-        
-    Or with config:
-        decorated = tool_logger(my_tool, config)
-    
-    Args:
-        func: The async function to decorate
-        config: Optional configuration dictionary
-        
-    Returns:
-        The decorated async function with logging
-    """
-    
-    def decorator(f: Callable[..., Awaitable[Any]]) -> Callable[..., Awaitable[Any]]:
-        @wraps(f)
-        async def wrapper(*args, **kwargs) -> Any:
-            # Check for client-provided correlation ID in MCP metadata
-            correlation_id = None
-            if kwargs.get('_meta') and isinstance(kwargs['_meta'], dict):
-                correlation_id = kwargs['_meta'].get('correlation_id')
-                # Remove _meta from kwargs so it doesn't get passed to the tool
-                kwargs.pop('_meta', None)
-            
-            # If no client-provided ID, generate one
-            if not correlation_id:
-                correlation_id = f"req_{generate_correlation_id().split('_')[1]}"
-            
-            # Set the correlation ID for this execution context
-            set_correlation_id(correlation_id)
-            
-            # Get correlation-aware logger
-            logger = UnifiedLogger.get_logger(f"tool.{f.__name__}")
-            
-            start_time = time.time()
-            tool_name = f.__name__
-            
-            # Prepare input args for logging
-            # MCP passes parameters directly as keyword arguments
-            try:
-                # For MCP tools, we only have kwargs (no positional args)
-                input_args_dict = kwargs if kwargs else {}
-                input_args_str = json.dumps(input_args_dict, default=str)
-            except Exception:
-                input_args_dict = {}
-                input_args_str = f"<{len(kwargs)} parameters>"
-            
-            logger.info(
-                f"Starting tool: {tool_name}",
-                log_type="tool_execution",
-                tool_name=tool_name,
-                status="running",
-                input_args=input_args_dict
-            )
-            
-            try:
-                result = await f(*args, **kwargs)
-                duration_ms = (time.time() - start_time) * 1000
-                
-                # Prepare output summary
-                try:
-                    output_summary = str(result)[:200] + "..." if len(str(result)) > 200 else str(result)
-                except Exception:
-                    output_summary = f"<{type(result).__name__}>"
-                
-                logger.info(
-                    f"Tool completed: {tool_name}",
-                    log_type="tool_execution",
-                    tool_name=tool_name,
-                    duration_ms=duration_ms,
-                    status="success",
-                    input_args=input_args_dict,
-                    output_summary=output_summary
-                )
-                
-                return result
-                
-            except Exception as e:
-                duration_ms = (time.time() - start_time) * 1000
-                
-                logger.error(
-                    f"Tool failed: {tool_name}",
-                    log_type="tool_execution",
-                    tool_name=tool_name,
-                    duration_ms=duration_ms,
-                    status="error",
-                    input_args=input_args_dict,
-                    error_message=str(e)
-                )
-                
-                raise  # Re-raise for exception_handler
-            finally:
-                # Clear correlation ID after tool execution
-                clear_correlation_id()
-        
-        return wrapper
-    
-    # Handle being called as @tool_logger (without parentheses)
-    if func is not None:
-        return decorator(func)
-    
-<<<<<<< HEAD
-    # Append log location to the wrapper's docstring
-    sink = get_sqlite_sink()
-    if sink:
-        log_location = sink.get_log_location()
-        if wrapper.__doc__ is None:
-            wrapper.__doc__ = f"Log Location: {log_location}"
-        else:
-            wrapper.__doc__ = wrapper.__doc__.rstrip() + f"\n\nLog Location: {log_location}"
-    
-    return wrapper
-=======
-    # Handle being called as tool_logger(func, config)
-    return decorator
->>>>>>> 8fdfc403
+"""Tool logging decorator for MCP tools - SAAGA Pattern.
+
+This decorator provides comprehensive logging following SAAGA standards:
+- Async-only pattern
+- Unified logging with correlation IDs
+- Performance timing
+- Input/output logging
+
+Features:
+- Automatic logging of tool inputs and outputs
+- Execution time tracking with microsecond precision
+- Unified logging system with pluggable destinations
+- Correlation ID tracking across related logs
+- Error logging with full stack traces
+- Query interface for log analysis
+- Async-only pattern for consistency
+
+Usage:
+    @tool_logger
+    async def my_tool(param: str) -> str:
+        # Tool implementation
+        return result
+"""
+
+import asyncio
+from functools import wraps
+from typing import Callable, Any, Awaitable
+import time
+import json
+
+from {{ cookiecutter.project_slug }}.logging.correlation import set_correlation_id, get_correlation_id, clear_correlation_id, generate_correlation_id
+from {{ cookiecutter.project_slug }}.logging.unified_logger import UnifiedLogger
+
+
+def tool_logger(func: Callable[..., Awaitable[Any]] = None, config: dict = None) -> Callable[..., Awaitable[Any]]:
+    """Enhanced tool logger with configuration - SAAGA Pattern.
+    
+    Preserves function signature for MCP introspection while adding
+    comprehensive logging capabilities. Async-only pattern following SAAGA standards.
+    
+    Can be used as:
+        @tool_logger
+        async def my_tool(...): ...
+        
+    Or with config:
+        decorated = tool_logger(my_tool, config)
+    
+    Args:
+        func: The async function to decorate
+        config: Optional configuration dictionary
+        
+    Returns:
+        The decorated async function with logging
+    """
+    
+    def decorator(f: Callable[..., Awaitable[Any]]) -> Callable[..., Awaitable[Any]]:
+        @wraps(f)
+        async def wrapper(*args, **kwargs) -> Any:
+            # Check for client-provided correlation ID in MCP metadata
+            correlation_id = None
+            if kwargs.get('_meta') and isinstance(kwargs['_meta'], dict):
+                correlation_id = kwargs['_meta'].get('correlation_id')
+                # Remove _meta from kwargs so it doesn't get passed to the tool
+                kwargs.pop('_meta', None)
+            
+            # If no client-provided ID, generate one
+            if not correlation_id:
+                correlation_id = f"req_{generate_correlation_id().split('_')[1]}"
+            
+            # Set the correlation ID for this execution context
+            set_correlation_id(correlation_id)
+            
+            # Get correlation-aware logger
+            logger = UnifiedLogger.get_logger(f"tool.{f.__name__}")
+            
+            start_time = time.time()
+            tool_name = f.__name__
+            
+            # Prepare input args for logging
+            # MCP passes parameters directly as keyword arguments
+            try:
+                # For MCP tools, we only have kwargs (no positional args)
+                input_args_dict = kwargs if kwargs else {}
+                input_args_str = json.dumps(input_args_dict, default=str)
+            except Exception:
+                input_args_dict = {}
+                input_args_str = f"<{len(kwargs)} parameters>"
+            
+            logger.info(
+                f"Starting tool: {tool_name}",
+                log_type="tool_execution",
+                tool_name=tool_name,
+                status="running",
+                input_args=input_args_dict
+            )
+            
+            try:
+                result = await f(*args, **kwargs)
+                duration_ms = (time.time() - start_time) * 1000
+                
+                # Prepare output summary
+                try:
+                    output_summary = str(result)[:200] + "..." if len(str(result)) > 200 else str(result)
+                except Exception:
+                    output_summary = f"<{type(result).__name__}>"
+                
+                logger.info(
+                    f"Tool completed: {tool_name}",
+                    log_type="tool_execution",
+                    tool_name=tool_name,
+                    duration_ms=duration_ms,
+                    status="success",
+                    input_args=input_args_dict,
+                    output_summary=output_summary
+                )
+                
+                return result
+                
+            except Exception as e:
+                duration_ms = (time.time() - start_time) * 1000
+                
+                logger.error(
+                    f"Tool failed: {tool_name}",
+                    log_type="tool_execution",
+                    tool_name=tool_name,
+                    duration_ms=duration_ms,
+                    status="error",
+                    input_args=input_args_dict,
+                    error_message=str(e)
+                )
+                
+                raise  # Re-raise for exception_handler
+            finally:
+                # Clear correlation ID after tool execution
+                clear_correlation_id()
+        
+        return wrapper
+    
+    # Handle being called as @tool_logger (without parentheses)
+    if func is not None:
+        return decorator(func)
+    
+    # Handle being called as tool_logger(func, config)
+    return decorator